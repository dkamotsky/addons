--- conflicted
+++ resolved
@@ -4,27 +4,7 @@
 
 py_library(
     name = "optimizers",
-<<<<<<< HEAD
-    srcs = [
-        "__init__.py",
-        "average_wrapper.py",
-        "conditional_gradient.py",
-        "cyclical_learning_rate.py",
-        "discriminative_layer_training.py",
-        "lamb.py",
-        "lazy_adam.py",
-        "lookahead.py",
-        "moving_average.py",
-        "novograd.py",
-        "rectified_adam.py",
-        "stochastic_weight_averaging.py",
-        "utils.py",
-        "weight_decay_optimizers.py",
-        "yogi.py",
-    ],
-=======
     srcs = glob(["*.py"]),
->>>>>>> e35ee386
     deps = [
         "//tensorflow_addons/utils",
     ],
@@ -38,16 +18,4 @@
     deps = [
         ":optimizers",
     ],
-)
-
-py_test(
-    name = "discriminative_layer_training_test",
-    size = "medium",
-    srcs = [
-        "discriminative_layer_training_test.py",
-    ],
-    main = "discriminative_layer_training_test.py",
-    deps = [
-        ":optimizers",
-    ],
 )